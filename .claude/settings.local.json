{
  "permissions": {
    "allow": [
      "WebFetch(domain:www.longpaddock.qld.gov.au)",
<<<<<<< HEAD
      "Bash(uv run pytest:*)",
      "Bash(uv run weather_tools:*)"
=======
      "Bash(uv run weather_tools:*)",
      "Bash(uv run ruff check:*)",
      "Bash(uv run pytest:*)"
>>>>>>> 8ea44596
    ],
    "deny": [],
    "ask": []
  }
}<|MERGE_RESOLUTION|>--- conflicted
+++ resolved
@@ -2,14 +2,9 @@
   "permissions": {
     "allow": [
       "WebFetch(domain:www.longpaddock.qld.gov.au)",
-<<<<<<< HEAD
       "Bash(uv run pytest:*)",
-      "Bash(uv run weather_tools:*)"
-=======
       "Bash(uv run weather_tools:*)",
-      "Bash(uv run ruff check:*)",
-      "Bash(uv run pytest:*)"
->>>>>>> 8ea44596
+      "Bash(uv run ruff check:*)"
     ],
     "deny": [],
     "ask": []
